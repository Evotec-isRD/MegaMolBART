--- conflicted
+++ resolved
@@ -138,11 +138,7 @@
             pad_length = int(math.ceil(pad_length/8) * 8)
 
         padded = [seq + ([pad_token] * (pad_length - len(seq))) for seq in seqs]
-<<<<<<< HEAD
-        masks = [([0] * len(seq)) + ([1] * (pad_length - len(seq))) for seq in seqs]
-=======
         masks = [([1] * len(seq)) + ([0] * (pad_length - len(seq))) for seq in seqs] # 1/True = Active, 0/False = Inactive
->>>>>>> 47ae7b5d
         return padded, masks
 
     def collate_fn(self, batch: List[str], label_pad: int = -1):
@@ -175,10 +171,6 @@
         decoder_mask = torch.tensor(decoder_mask, dtype=torch.int64)
         
         label_token_ids, loss_mask = self._pad_seqs(label_ids, self.tokenizer.pad_id)
-<<<<<<< HEAD
-
-=======
->>>>>>> 47ae7b5d
         label_token_ids = torch.tensor(label_token_ids, dtype=torch.int64)
         loss_mask = torch.tensor(loss_mask, dtype=torch.int64)
         label_token_ids[~loss_mask.to(torch.bool)] = label_pad
