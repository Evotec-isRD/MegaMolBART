#!/bin/bash
####
# Example shell script to run NeMo MegaMolbart data processing or training.
####

### CONFIG ###
<<<<<<< HEAD
MEGAMOLBART_CONFIG_FILE=megamolbart_pretrain_small_span_aug
=======
MEGAMOLBART_CONFIG_FILE=megamolbart_pretrain_xsmall_span_aug
DO_TRAINING="False" # Set to False to process data, then True to train model
>>>>>>> bfa9e210
DATA_FORMAT='csv' # "csv" or "bin"
DATA_MOUNT=/data/zinc_csv
CODE_MOUNT=/workspace/nemo_chem
OUTPUT_MOUNT=/result
PROJECT=MegaMolBART
RESULTS_MOUNT=${OUTPUT_MOUNT}/nemo_experiments/${DATA_FORMAT}/${MEGAMOLBART_CONFIG_FILE}
<<<<<<< HEAD
=======
DATA_FILES_SELECTED=x_OP_000..001_CL_ #x000
>>>>>>> bfa9e210
### END CONFIG ###


usage() {
cat <<EOF
USAGE: megamolbart_pretrain_quick.sh
megamolbart pretrain script
----------------------------------------
megamolbart_pretrain_quick.sh [command]
    valid commands:
        preprocess
        train

    default command:
        train

    options:
        -f|--data-files
            List of data files to use
        --data-format
            Training data format. Valid values: "csv" or "bin".
        -c|--config
            Configuration

EOF
}


execute() {
    set -x
    python megamolbart_pretrain.py \
        --config-path=conf \
        --config-name=${MEGAMOLBART_CONFIG_FILE} \
        do_training=${DO_TRAINING} \
        exp_manager.exp_dir=${RESULTS_MOUNT} \
        exp_manager.wandb_logger_kwargs.offline="False" \
        model.data.dataset_path=${DATA_MOUNT} \
        +model.data.dataset_format=${DATA_FORMAT}
    set +x
}


preprocess() {
    DO_TRAINING="False"
    parse_args $@
    execute
}


train() {
    DO_TRAINING="True"
    parse_args $@
    execute
}


parse_args() {
    while [[ $# -gt 0 ]]; do
        case $1 in
            -f|--data-files)
                DATA_FILES_SELECTED="$2"
                shift
                shift
                ;;
            --data-format)
                DATA_FORMAT="$2"
                shift
                shift
                ;;
            -c|--config)
                MEGAMOLBART_CONFIG_FILE="$2"
                shift
                shift
                ;;
            *)
                usage
                exit 1
                ;;
        esac
    done
}


mkdir -p ${RESULTS_MOUNT}/${EXP_NAME}
export PYTHONPATH=${CODE_MOUNT}:$PYTHONPATH
export HYDRA_FULL_ERROR=1
cd ${CODE_MOUNT}/examples/chem
<<<<<<< HEAD

if [ $# -eq 0 ]; then
    ARGS=train
    CMD='train'
else
    ARGS=$1
    CMD=$@
fi

case $ARGS in
    preprocess)
        $CMD
        ;;
    train)
        $CMD
        ;;
    *)
        usage
        exit 1
        ;;
esac
=======
python megamolbart_pretrain.py \
    --config-path=conf \
    --config-name=${MEGAMOLBART_CONFIG_FILE} \
    do_training=${DO_TRAINING} \
    exp_manager.exp_dir=${RESULTS_MOUNT} \
    exp_manager.wandb_logger_kwargs.offline="True" \
    model.data.dataset_path=${DATA_MOUNT} \
    model.data.dataset_format=${DATA_FORMAT} \
    model.data.dataset_files=${DATA_FILES_SELECTED}

set +x
>>>>>>> bfa9e210
<|MERGE_RESOLUTION|>--- conflicted
+++ resolved
@@ -4,22 +4,15 @@
 ####
 
 ### CONFIG ###
-<<<<<<< HEAD
-MEGAMOLBART_CONFIG_FILE=megamolbart_pretrain_small_span_aug
-=======
 MEGAMOLBART_CONFIG_FILE=megamolbart_pretrain_xsmall_span_aug
-DO_TRAINING="False" # Set to False to process data, then True to train model
->>>>>>> bfa9e210
+DO_TRAINING="True" # Set to False to process data, then True to train model
 DATA_FORMAT='csv' # "csv" or "bin"
 DATA_MOUNT=/data/zinc_csv
 CODE_MOUNT=/workspace/nemo_chem
 OUTPUT_MOUNT=/result
 PROJECT=MegaMolBART
 RESULTS_MOUNT=${OUTPUT_MOUNT}/nemo_experiments/${DATA_FORMAT}/${MEGAMOLBART_CONFIG_FILE}
-<<<<<<< HEAD
-=======
 DATA_FILES_SELECTED=x_OP_000..001_CL_ #x000
->>>>>>> bfa9e210
 ### END CONFIG ###
 
 
@@ -107,7 +100,6 @@
 export PYTHONPATH=${CODE_MOUNT}:$PYTHONPATH
 export HYDRA_FULL_ERROR=1
 cd ${CODE_MOUNT}/examples/chem
-<<<<<<< HEAD
 
 if [ $# -eq 0 ]; then
     ARGS=train
@@ -128,17 +120,4 @@
         usage
         exit 1
         ;;
-esac
-=======
-python megamolbart_pretrain.py \
-    --config-path=conf \
-    --config-name=${MEGAMOLBART_CONFIG_FILE} \
-    do_training=${DO_TRAINING} \
-    exp_manager.exp_dir=${RESULTS_MOUNT} \
-    exp_manager.wandb_logger_kwargs.offline="True" \
-    model.data.dataset_path=${DATA_MOUNT} \
-    model.data.dataset_format=${DATA_FORMAT} \
-    model.data.dataset_files=${DATA_FILES_SELECTED}
-
-set +x
->>>>>>> bfa9e210
+esac